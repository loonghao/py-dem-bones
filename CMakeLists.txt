cmake_minimum_required(VERSION 3.15...3.30)
project(${SKBUILD_PROJECT_NAME} LANGUAGES CXX)

# Use scikit-build-core's FindPython support
find_package(Python COMPONENTS Interpreter Development.Module REQUIRED)

# Output Python version information for debugging
message(STATUS "Found Python: ${Python_VERSION}")
message(STATUS "  Python_EXECUTABLE: ${Python_EXECUTABLE}")
message(STATUS "  Python_INCLUDE_DIRS: ${Python_INCLUDE_DIRS}")
message(STATUS "  Python_LIBRARIES: ${Python_LIBRARIES}")

# Set C++ standard
set(CMAKE_CXX_STANDARD 14)
set(CMAKE_CXX_STANDARD_REQUIRED ON)
set(CMAKE_POSITION_INDEPENDENT_CODE ON)

# Windows-specific configuration
if(WIN32)
    # Check if Ninja generator is being used
    if(CMAKE_GENERATOR MATCHES "Ninja")
        message(STATUS "Using Ninja generator")
    # Ensure we can find the compiler if using Visual Studio
    elseif(DEFINED ENV{VSCMD_ARG_TGT_ARCH})
        message(STATUS "Visual Studio environment detected: $ENV{VSCMD_ARG_TGT_ARCH}")
    else()
        message(STATUS "Using default build settings")
    endif()
    
    # Set Windows platform-specific configuration for MSVC
    if(MSVC)
      # Add MSVC-specific flags
      add_compile_options(/MP /bigobj)
      
      # Enable multi-threaded compilation
      set(CMAKE_CXX_FLAGS "${CMAKE_CXX_FLAGS} /MP")
      
      # Set runtime library to match Python's expectations
      # Use Multi-threaded DLL runtime library (/MD) for Release builds
      set(CMAKE_CXX_FLAGS_RELEASE "${CMAKE_CXX_FLAGS_RELEASE} /MD")
      # Use Multi-threaded Debug DLL runtime library (/MDd) for Debug builds
      set(CMAKE_CXX_FLAGS_DEBUG "${CMAKE_CXX_FLAGS_DEBUG} /MDd")
      
      # Use export symbol table file
      set(CMAKE_WINDOWS_EXPORT_ALL_SYMBOLS OFF)
      
      # Use static linking to Python library
      set(PYTHON_LINK_STATIC ON)
      
      # Check if platform toolset is specified
      if(NOT CMAKE_GENERATOR_TOOLSET)
        # Set the default toolset based on the Visual Studio version
        if(MSVC_VERSION GREATER_EQUAL 1920)
          # Visual Studio 2019 and above
          set(CMAKE_GENERATOR_TOOLSET "v142")
        elseif(MSVC_VERSION GREATER_EQUAL 1910)
          # Visual Studio 2017
          set(CMAKE_GENERATOR_TOOLSET "v141")
        elseif(MSVC_VERSION GREATER_EQUAL 1900)
          # Visual Studio 2015
          set(CMAKE_GENERATOR_TOOLSET "v140")
        endif()
      endif()
    endif()
endif()

# Disable some warnings
if(MSVC)
  # Disable warnings for MSVC
  add_compile_options(/W3 /wd4244 /wd4267 /wd4996 /wd4305)
else()
  # Disable warnings for GCC/Clang
  add_compile_options(-Wall -Wno-unused-variable -Wno-unused-but-set-variable -Wno-sign-compare -Wno-unused-parameter)
endif()

# Try to find NumPy
if(NOT Python_NumPy_FOUND)
    find_package(Python COMPONENTS NumPy QUIET)
    if(NOT Python_NumPy_FOUND AND Python_EXECUTABLE)
      # Try to find NumPy manually
      execute_process(
        COMMAND "${Python_EXECUTABLE}" -c "import numpy; print(numpy.get_include())"
        OUTPUT_VARIABLE Python_NumPy_INCLUDE_DIRS
        OUTPUT_STRIP_TRAILING_WHITESPACE
        ERROR_QUIET
        RESULT_VARIABLE _NUMPY_RESULT
      )
      if(_NUMPY_RESULT EQUAL 0 AND EXISTS "${Python_NumPy_INCLUDE_DIRS}")
        set(Python_NumPy_FOUND TRUE)
      endif()
    endif()
endif()

# Find OpenMP
find_package(OpenMP)
if(OpenMP_CXX_FOUND)
  message(STATUS "Found OpenMP: ${OpenMP_CXX_VERSION}")
else()
  message(STATUS "OpenMP not found - parallel code will be disabled")
endif()

# Add spdlog for logging
include(FetchContent)

# Configure spdlog to use the same runtime library as our module
set(SPDLOG_BUILD_SHARED OFF CACHE BOOL "Build shared library" FORCE)
set(SPDLOG_WCHAR_SUPPORT OFF CACHE BOOL "Support wchar api" FORCE)
set(SPDLOG_WCHAR_FILENAMES OFF CACHE BOOL "Support wchar filenames" FORCE)
set(SPDLOG_INSTALL OFF CACHE BOOL "Generate the install target" FORCE)
set(SPDLOG_NO_EXCEPTIONS OFF CACHE BOOL "Compile with -fno-exceptions" FORCE)

# Make sure spdlog uses the same runtime library as our module (/MD instead of /MT)
if(MSVC)
  # Force spdlog to use MD runtime
  set(CMAKE_MSVC_RUNTIME_LIBRARY "MultiThreaded$<$<CONFIG:Debug>:Debug>DLL")
  set(SPDLOG_MSVC_RUNTIME_LIBRARY "MultiThreaded$<$<CONFIG:Debug>:Debug>DLL")
  
  # Ensure our module also uses MD runtime
  set(CMAKE_CXX_FLAGS_RELEASE "${CMAKE_CXX_FLAGS_RELEASE} /MD")
  set(CMAKE_CXX_FLAGS_DEBUG "${CMAKE_CXX_FLAGS_DEBUG} /MDd")
  
  # Remove any MT flags if present
  string(REPLACE "/MT" "/MD" CMAKE_CXX_FLAGS_RELEASE "${CMAKE_CXX_FLAGS_RELEASE}")
  string(REPLACE "/MTd" "/MDd" CMAKE_CXX_FLAGS_DEBUG "${CMAKE_CXX_FLAGS_DEBUG}")
endif()

FetchContent_Declare(
    spdlog
    GIT_REPOSITORY https://github.com/gabime/spdlog.git
    GIT_TAG v1.12.0  # Use the latest stable version
)
FetchContent_MakeAvailable(spdlog)

# Print debug information
message(STATUS "Python_EXECUTABLE: ${Python_EXECUTABLE}")
message(STATUS "Python_LIBRARIES: ${Python_LIBRARIES}")
message(STATUS "Python_INCLUDE_DIRS: ${Python_INCLUDE_DIRS}")
if(Python_NumPy_FOUND)
  message(STATUS "Python_NumPy_INCLUDE_DIRS: ${Python_NumPy_INCLUDE_DIRS}")
endif()

# Find pybind11
find_package(pybind11 CONFIG QUIET)
if(NOT pybind11_FOUND)
    # Try to find pybind11 using Python
    execute_process(
        COMMAND "${Python_EXECUTABLE}" -c "import pybind11; print(pybind11.get_include())"
        OUTPUT_VARIABLE PYBIND11_INCLUDE_DIR
        OUTPUT_STRIP_TRAILING_WHITESPACE
        RESULT_VARIABLE PYBIND11_IMPORT_RESULT
    )
    if(PYBIND11_IMPORT_RESULT EQUAL 0 AND EXISTS "${PYBIND11_INCLUDE_DIR}")
        message(STATUS "Found pybind11 include directory: ${PYBIND11_INCLUDE_DIR}")
        include_directories(${PYBIND11_INCLUDE_DIR})
        # Define pybind11 functions manually
        function(pybind11_add_module target_name)
            add_library(${target_name} MODULE ${ARGN})
            target_include_directories(${target_name} PRIVATE ${PYBIND11_INCLUDE_DIR})
            target_compile_definitions(${target_name} PRIVATE PYBIND11_DETAILED_ERROR_MESSAGES)
            
            # Use platform-specific extension
            if(WIN32)
                set_target_properties(${target_name} PROPERTIES PREFIX "" SUFFIX ".pyd")
                
                # Ensure correct linking to Python library
                target_link_libraries(${target_name} PRIVATE ${Python_LIBRARIES})
                
                # Add Windows-specific compile definitions
                target_compile_definitions(${target_name} PRIVATE
                    _WINDOWS
                    NOMINMAX  # Avoid min/max macro conflicts with STL
                    WIN32_LEAN_AND_MEAN  # Reduce Windows header file includes
                )
            else()
                set_target_properties(${target_name} PROPERTIES PREFIX "" SUFFIX ".so")
            endif()
            
            # Ensure linking to the correct Python library
            if(WIN32)
                target_link_libraries(${target_name} PRIVATE ${Python_LIBRARIES})
            elseif(APPLE)
                # macOS may require special handling
                set_target_properties(${target_name} PROPERTIES LINK_FLAGS "-undefined dynamic_lookup")
            else()
                # Linux may require linking to the Python library
                if(NOT CMAKE_SYSTEM_NAME STREQUAL "Linux")
                    target_link_libraries(${target_name} PRIVATE ${Python_LIBRARIES})
                endif()
            endif()
        endfunction()
    else()
        message(FATAL_ERROR "Could not find pybind11. Please install it with pip install pybind11")
    endif()
endif()

# Find Eigen
find_package(Eigen3 QUIET)
if(NOT EIGEN3_FOUND)
    # Check if Eigen is available as a Git submodule
    if(EXISTS "${CMAKE_CURRENT_SOURCE_DIR}/extern/eigen/Eigen/Core")
        message(STATUS "Using Eigen from Git submodule")
        set(EIGEN3_INCLUDE_DIR "${CMAKE_CURRENT_SOURCE_DIR}/extern/eigen")
        set(EIGEN3_FOUND TRUE)
    else()
        # Try to find Eigen3 using pkg-config
        find_package(PkgConfig QUIET)
        if(PKG_CONFIG_FOUND)
            pkg_check_modules(EIGEN3 QUIET eigen3)
        endif()

        # If still not found, try to use the Eigen from the Python package
        if(NOT EIGEN3_FOUND)
            message(STATUS "Eigen3 not found via find_package or pkg-config, trying Python package")
            execute_process(
                COMMAND "${Python_EXECUTABLE}" -c "import numpy; print(numpy.get_include())"
                OUTPUT_VARIABLE NUMPY_INCLUDE_DIR
                OUTPUT_STRIP_TRAILING_WHITESPACE
            )
            if(EXISTS "${NUMPY_INCLUDE_DIR}")
                set(EIGEN3_INCLUDE_DIR "${NUMPY_INCLUDE_DIR}/eigen3")
                if(NOT EXISTS "${EIGEN3_INCLUDE_DIR}")
                    message(FATAL_ERROR "Eigen3 not found. Please run 'git submodule update --init --recursive' to fetch the Eigen dependency.")
                endif()
            else()
                message(FATAL_ERROR "Eigen3 not found. Please run 'git submodule update --init --recursive' to fetch the Eigen dependency.")
            endif()
        endif()
    endif()
endif()

# OpenMP support
option(PY_DEM_BONES_USE_OPENMP "Use OpenMP for parallelization" ON)
if(PY_DEM_BONES_USE_OPENMP)
    find_package(OpenMP)
    if(OpenMP_CXX_FOUND)
        set(CMAKE_CXX_FLAGS "${CMAKE_CXX_FLAGS} ${OpenMP_CXX_FLAGS}")
        set(CMAKE_EXE_LINKER_FLAGS "${CMAKE_EXE_LINKER_FLAGS} ${OpenMP_EXE_LINKER_FLAGS}")
    endif()
endif()

# Include directories
include_directories(
    ${CMAKE_CURRENT_SOURCE_DIR}/extern/dem-bones/include
    ${EIGEN3_INCLUDE_DIR}
)

if(Python_NumPy_FOUND)
    include_directories(${Python_NumPy_INCLUDE_DIRS})
endif()

# Add the pybind11 module
pybind11_add_module(_py_dem_bones 
    src/binding/py_dem_bones.cpp
    src/binding/py_dem_bones_ext.cpp
    src/binding/py_dem_bones_module.cpp
)

<<<<<<< HEAD
# No special handling needed for Python versions as we only support 3.9+

=======
>>>>>>> 838e4af5
# Link OpenMP if found
if(OpenMP_CXX_FOUND)
    target_link_libraries(_py_dem_bones PRIVATE OpenMP::OpenMP_CXX)
    target_compile_definitions(_py_dem_bones PRIVATE _OPENMP)
endif()

# Link spdlog for logging
target_link_libraries(_py_dem_bones PRIVATE spdlog::spdlog)
target_compile_definitions(_py_dem_bones PRIVATE WITH_SPDLOG)

<<<<<<< HEAD
# Ensure we're using the correct runtime library
if(MSVC)
    # Force MD/MDd runtime for compatibility
    target_compile_options(_py_dem_bones PRIVATE
        $<$<CONFIG:Release>:/MD>
        $<$<CONFIG:Debug>:/MDd>
    )
endif()
=======
# We're not using ABI3 compatibility mode as it causes issues with pybind11
# Uncomment this if you want to enable ABI3 compatibility
# if(Python_VERSION VERSION_GREATER_EQUAL 3.7)
#     target_compile_definitions(_py_dem_bones PRIVATE
#         Py_LIMITED_API=0x03070000  # Python 3.7 API
#     )
#     message(STATUS "Enabling ABI3 compatibility mode for Python 3.7+")
# endif()
>>>>>>> 838e4af5

# Set extension module suffix
if(WIN32)
    set_target_properties(_py_dem_bones PROPERTIES PREFIX "" SUFFIX ".pyd")
else()
    set_target_properties(_py_dem_bones PROPERTIES PREFIX "" SUFFIX ".so")
endif()

# Install the extension module
install(TARGETS _py_dem_bones DESTINATION py_dem_bones)<|MERGE_RESOLUTION|>--- conflicted
+++ resolved
@@ -4,11 +4,13 @@
 # Use scikit-build-core's FindPython support
 find_package(Python COMPONENTS Interpreter Development.Module REQUIRED)
 
-# Output Python version information for debugging
-message(STATUS "Found Python: ${Python_VERSION}")
-message(STATUS "  Python_EXECUTABLE: ${Python_EXECUTABLE}")
-message(STATUS "  Python_INCLUDE_DIRS: ${Python_INCLUDE_DIRS}")
-message(STATUS "  Python_LIBRARIES: ${Python_LIBRARIES}")
+# If Python version is 3.7, output some debug information
+if(Python_VERSION MATCHES "^3\.7")
+  message(STATUS "Found Python 3.7: ${Python_VERSION}")
+  message(STATUS "  Python_EXECUTABLE: ${Python_EXECUTABLE}")
+  message(STATUS "  Python_INCLUDE_DIRS: ${Python_INCLUDE_DIRS}")
+  message(STATUS "  Python_LIBRARIES: ${Python_LIBRARIES}")
+endif()
 
 # Set C++ standard
 set(CMAKE_CXX_STANDARD 14)
@@ -255,11 +257,6 @@
     src/binding/py_dem_bones_module.cpp
 )
 
-<<<<<<< HEAD
-# No special handling needed for Python versions as we only support 3.9+
-
-=======
->>>>>>> 838e4af5
 # Link OpenMP if found
 if(OpenMP_CXX_FOUND)
     target_link_libraries(_py_dem_bones PRIVATE OpenMP::OpenMP_CXX)
@@ -270,16 +267,6 @@
 target_link_libraries(_py_dem_bones PRIVATE spdlog::spdlog)
 target_compile_definitions(_py_dem_bones PRIVATE WITH_SPDLOG)
 
-<<<<<<< HEAD
-# Ensure we're using the correct runtime library
-if(MSVC)
-    # Force MD/MDd runtime for compatibility
-    target_compile_options(_py_dem_bones PRIVATE
-        $<$<CONFIG:Release>:/MD>
-        $<$<CONFIG:Debug>:/MDd>
-    )
-endif()
-=======
 # We're not using ABI3 compatibility mode as it causes issues with pybind11
 # Uncomment this if you want to enable ABI3 compatibility
 # if(Python_VERSION VERSION_GREATER_EQUAL 3.7)
@@ -288,7 +275,6 @@
 #     )
 #     message(STATUS "Enabling ABI3 compatibility mode for Python 3.7+")
 # endif()
->>>>>>> 838e4af5
 
 # Set extension module suffix
 if(WIN32)
